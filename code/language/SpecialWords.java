--- conflicted
+++ resolved
@@ -13,11 +13,8 @@
      * List of reserved, key, and noise words
      */
     private final String[] reservedWords = {"abstract", "after", "ALIAS", "before", "bool", "byte", "char", "class", "Complex", "Date", "double", "exclude", "export_as", "Frac", "filter_by", "final", "float", "inline_query", "inspect", "int", "long", "main", "modify", "native", "private", "protected", "public", "Rational", "short", "static", "STRICT", "strictfp", "str", "today", "toMixed", "transient", "validate", "volatile", "isValid"};
-<<<<<<< HEAD
     private final String[] keywords = {"break", "case", "day", "default", "do", "else", "exit", "exit-when", "for", "from", "get", "having", "if", "in", "Input", "limit", "month", "order_by", "Output", "print", "select", "switch", "switch-fall", "System", "while", "where", "where-type", "year"};
-=======
-    private final String[] keywords = {"break", "case", "day", "default", "do", "else", "exit", "exit-when", "for", "get", "if", "in", "Input", "month", "Output", "print", "switch", "switch-fall", "while", "where-type", "year", "return"};
->>>>>>> 45ceddf6
+
     private static final String noiseWord = "general";
 
     /*
