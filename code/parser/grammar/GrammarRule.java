--- conflicted
+++ resolved
@@ -17,8 +17,8 @@
         
         // Comprehensive class declaration rules
         rules.put(NonTerminal.CLASS, List.of(
-<<<<<<< HEAD
             // Full structure with optional components
+            
             List.of(NonTerminal.CLASS_MODS, "class", NonTerminal.IDENTIFIER, NonTerminal.CLASS_INHERIT, NonTerminal.INTERFACE_INHERIT, "{", NonTerminal.CLASS_BODY, "}"),
 
             // Without interface inheritance
@@ -50,12 +50,6 @@
 
             // Nested class declarations (for future extensibility)
             List.of(NonTerminal.CLASS, NonTerminal.CLASS)
-=======
-            
-            List.of(NonTerminal.CLASS_MODS, "class", NonTerminal.IDENTIFIER, NonTerminal.CLASS_INHERIT, "{", NonTerminal.CLASS_BODY, "}"), // Full structure
-            List.of("class", NonTerminal.IDENTIFIER, NonTerminal.CLASS_INHERIT, "{", NonTerminal.CLASS_BODY, "}"), // Without modifiers
-            List.of(NonTerminal.CLASS, NonTerminal.SP_PROG) // Recursion for multiple classes
->>>>>>> 3d2cc2bb
         ));
 
         // Class Modifiers
@@ -115,7 +109,6 @@
 
         // Method Declarations
         rules.put(NonTerminal.SP_METHOD, List.of(
-<<<<<<< HEAD
             // Method with access and non-access modifiers
             List.of(NonTerminal.ACCESS_MOD, NonTerminal.NON_ACCESS_MOD, NonTerminal.DATA_TYPE, NonTerminal.IDENTIFIER, "(",  NonTerminal.PARAMETERS, ")", "{", NonTerminal.STATEMENTS, "}"),
             List.of(NonTerminal.ACCESS_MOD, NonTerminal.NON_ACCESS_MOD, NonTerminal.DATA_TYPE, NonTerminal.IDENTIFIER, "(", ")", "{", NonTerminal.STATEMENTS, "}"),
@@ -146,24 +139,6 @@
             List.of(NonTerminal.NON_ACCESS_MOD, NonTerminal.DATA_TYPE, NonTerminal.IDENTIFIER, ";"),
             List.of(NonTerminal.DATA_TYPE, NonTerminal.IDENTIFIER, ";")
         ));
-=======
-            List.of(NonTerminal.ACCESS_MOD, NonTerminal.NON_ACCESS_MOD, NonTerminal.DATA_TYPE, NonTerminal.IDENTIFIER, "(",  NonTerminal.PARAMETERS, ")", "{", NonTerminal.STATEMENTS, "}"),
-            List.of(NonTerminal.ACCESS_MOD, NonTerminal.NON_ACCESS_MOD, NonTerminal.DATA_TYPE, NonTerminal.IDENTIFIER, "(", ")", "{", NonTerminal.STATEMENTS, "}"),
-            List.of(NonTerminal.ACCESS_MOD, NonTerminal.DATA_TYPE, NonTerminal.IDENTIFIER, "(",  NonTerminal.PARAMETERS, ")", "{", NonTerminal.STATEMENTS, "}"),
-            List.of(NonTerminal.ACCESS_MOD, NonTerminal.DATA_TYPE, NonTerminal.IDENTIFIER, "(", ")", "{", NonTerminal.STATEMENTS, "}"),
-            List.of(NonTerminal.NON_ACCESS_MOD, NonTerminal.DATA_TYPE, NonTerminal.IDENTIFIER, "(",  NonTerminal.PARAMETERS, ")", "{", NonTerminal.STATEMENTS, "}"),
-            List.of(NonTerminal.NON_ACCESS_MOD, NonTerminal.DATA_TYPE, NonTerminal.IDENTIFIER, "(", ")", "{", NonTerminal.STATEMENTS, "}"),
-            List.of(NonTerminal.DATA_TYPE, NonTerminal.IDENTIFIER, "(",  NonTerminal.PARAMETERS, ")", "{", NonTerminal.STATEMENTS, "}")
-            
-        ));
-        // Clarence
-        //Declarations
-        rules.put(NonTerminal.FIELD, List.of(
-            List.of(NonTerminal.ACCESS_MOD,  NonTerminal.NON_ACCESS_MOD, NonTerminal.DEC_STATE, ";"),
-            List.of(NonTerminal.ACCESS_MOD,  NonTerminal.DEC_STATE, ";"),
-            List.of(NonTerminal.NON_ACCESS_MOD, NonTerminal.DEC_STATE, ";"),
-            List.of(NonTerminal.DEC_STATE, ";")
->>>>>>> 3d2cc2bb
 
         // Field Initialization Rules
         rules.put(NonTerminal.FIELD_INIT, List.of(
